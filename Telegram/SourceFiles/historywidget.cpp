--- conflicted
+++ resolved
@@ -4443,15 +4443,7 @@
 		} else if (_migrated) {
 			_migrated->clear(true);
 		}
-<<<<<<< HEAD
 		addMessagesToFront(peer, *histList);
-=======
-
-		addMessagesToFront(peer, *histList, histCollapsed);
-		if (_fixedInScrollMsgId && _history->isChannel()) {
-			_history->asChannelHistory()->insertCollapseItem(_fixedInScrollMsgId);
-		}
->>>>>>> 4ddb3714
 		_firstLoadRequest = 0;
 		if (_history->loadedAtTop()) {
 			if (_history->unreadCount() > count) {
@@ -5011,19 +5003,7 @@
 	return _showAtMsgId;
 }
 
-<<<<<<< HEAD
-void HistoryWidget::animShow(const QPixmap &bgAnimCache, const QPixmap &bgAnimTopBarCache, bool back) {
-=======
-HistoryItem *HistoryWidget::atTopImportantMsg(int32 &bottomUnderScrollTop) const {
-	if (!_list || !_history->isChannel()) {
-		bottomUnderScrollTop = 0;
-		return 0;
-	}
-	return _list->atTopImportantMsg(_scroll.scrollTop(), _scroll.height(), bottomUnderScrollTop);
-}
-
 void HistoryWidget::showAnimated(Window::SlideDirection direction, const Window::SectionSlideParams &params) {
->>>>>>> 4ddb3714
 	if (App::app()) App::app()->mtpPause();
 
 	_cacheUnder = params.oldContentCache;

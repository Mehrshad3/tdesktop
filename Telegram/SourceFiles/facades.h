--- conflicted
+++ resolved
@@ -37,14 +37,10 @@
 	void removeDialog(History *history);
 	void showSettings();
 
-<<<<<<< HEAD
 	void activateClickHandler(ClickHandlerPtr handler, Qt::MouseButton button);
-=======
-	void activateTextLink(TextLinkPtr link, Qt::MouseButton button);
 
 	void logOutDelayed();
 
->>>>>>> 174302a9
 };
 
 namespace Ui {

--- conflicted
+++ resolved
@@ -213,15 +213,7 @@
 
 };
 
-<<<<<<< HEAD
-inline QString str_const_latin1_toString(const str_const &str) {
-	return QString::fromLatin1(str.c_str(), str.size());
-}
-
-inline QString str_const_utf8_toString(const str_const &str) {
-=======
 inline QString str_const_toString(const str_const &str) {
->>>>>>> 5f5109f1
 	return QString::fromUtf8(str.c_str(), str.size());
 }
 

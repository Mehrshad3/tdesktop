QT += core gui network widgets

CONFIG += plugin static c++14

CONFIG(debug, debug|release) {
	DEFINES += _DEBUG
	OBJECTS_DIR = ./../DebugIntermediate
	MOC_DIR = ./GeneratedFiles/Debug
	RCC_DIR = ./GeneratedFiles
	DESTDIR = ./../Debug
}
CONFIG(release, debug|release) {
	DEFINES += CUSTOM_API_ID
	OBJECTS_DIR = ./../ReleaseIntermediate
	MOC_DIR = ./GeneratedFiles/Release
	RCC_DIR = ./GeneratedFiles
	DESTDIR = ./../Release
}

macx {
	QMAKE_INFO_PLIST = ./SourceFiles/Telegram.plist
	QMAKE_LFLAGS += -framework Cocoa
}

linux {
	SOURCES += ./SourceFiles/pspecific_linux.cpp
	HEADERS += ./SourceFiles/pspecific_linux.h
}

CONFIG(debug, debug|release) {
	codegen_style.target = style_target
	codegen_style.depends = FORCE
	codegen_style.commands = ./../codegen/Debug/codegen_style "-I./../../Telegram/Resources" "-I./../../Telegram/SourceFiles" "-o./GeneratedFiles/styles" all_files.style --rebuild

	codegen_numbers.target = numbers_target
	codegen_numbers.depends = ./../../Telegram/Resources/numbers.txt
	codegen_numbers.commands = ./../codegen/Debug/codegen_numbers "-o./GeneratedFiles" "./../../Telegram/Resources/numbers.txt"

	codegen_numbers.commands = cd ../../Telegram && ./../Linux/codegen/Debug/codegen_numbers "-o./../Linux/DebugIntermediate/GeneratedFiles" "./Resources/numbers.txt" && cd ../Linux/DebugIntermediate

	codegen_lang.target = lang_target
	codegen_lang.depends = ./../../Telegram/Resources/langs/lang.strings
	codegen_lang.commands = mkdir -p ./GeneratedFiles && ./../DebugLang/MetaLang -lang_in ./../../Telegram/Resources/langs/lang.strings -lang_out ./GeneratedFiles/lang_auto
}

CONFIG(release, debug|release) {
	codegen_style.target = style_target
	codegen_style.depends = FORCE
	codegen_style.commands = ./../codegen/Release/codegen_style "-I./../../Telegram/Resources" "-I./../../Telegram/SourceFiles" "-o./GeneratedFiles/styles" all_files.style --rebuild

	codegen_numbers.target = numbers_target
	codegen_numbers.depends = ./../../Telegram/Resources/numbers.txt
	codegen_numbers.commands = ./../codegen/Release/codegen_numbers "-o./GeneratedFiles" "./../../Telegram/Resources/numbers.txt"

	codegen_numbers.commands = cd ../../Telegram && ./../Linux/codegen/Release/codegen_numbers "-o./../Linux/ReleaseIntermediate/GeneratedFiles" "./Resources/numbers.txt" && cd ../Linux/ReleaseIntermediate

	codegen_lang.target = lang_target
	codegen_lang.depends = ./../../Telegram/Resources/langs/lang.strings
	codegen_lang.commands = mkdir -p ./GeneratedFiles && ./../ReleaseLang/MetaLang -lang_in ./../../Telegram/Resources/langs/lang.strings -lang_out ./GeneratedFiles/lang_auto
}

file_style_basic.target = GeneratedFiles/styles/style_basic.cpp
file_style_basic.depends = style_target
file_style_basic_types.target = GeneratedFiles/styles/style_basic_types.cpp
file_style_basic_types.depends = style_target
file_style_overview.target = GeneratedFiles/styles/style_overview.cpp
file_style_overview.depends = style_target
file_style_dialogs.target = GeneratedFiles/styles/style_dialogs.cpp
file_style_dialogs.depends = style_target
file_style_history.target = GeneratedFiles/styles/style_history.cpp
file_style_history.depends = style_target
file_style_profile.target = GeneratedFiles/styles/style_profile.cpp
file_style_profile.depends = style_target

QMAKE_EXTRA_TARGETS += codegen_style codegen_numbers codegen_lang \
	file_style_basic file_style_basic_types file_style_overview \
	file_style_dialogs file_style_history file_style_profile

PRE_TARGETDEPS += style_target numbers_target lang_target

unix {
	linux-g++:QMAKE_TARGET.arch = $$QMAKE_HOST.arch
	linux-g++-32:QMAKE_TARGET.arch = x86
	linux-g++-64:QMAKE_TARGET.arch = x86_64

	contains(QMAKE_TARGET.arch, x86_64) {
		DEFINES += Q_OS_LINUX64
	} else {
		DEFINES += Q_OS_LINUX32
	}
}

SOURCES += \
<<<<<<< HEAD
    ./GeneratedFiles/lang_auto.cpp \
    ./GeneratedFiles/numbers.cpp \
    ./GeneratedFiles/styles/style_basic.cpp \
    ./GeneratedFiles/styles/style_basic_types.cpp \
    ./GeneratedFiles/styles/style_dialogs.cpp \
    ./GeneratedFiles/styles/style_history.cpp \
    ./GeneratedFiles/styles/style_overview.cpp \
    ./GeneratedFiles/styles/style_profile.cpp \
    ./SourceFiles/main.cpp \
    ./SourceFiles/stdafx.cpp \
    ./SourceFiles/apiwrap.cpp \
    ./SourceFiles/app.cpp \
    ./SourceFiles/application.cpp \
    ./SourceFiles/autoupdater.cpp \
    ./SourceFiles/dialogswidget.cpp \
    ./SourceFiles/dropdown.cpp \
    ./SourceFiles/facades.cpp \
    ./SourceFiles/fileuploader.cpp \
    ./SourceFiles/history.cpp \
    ./SourceFiles/historywidget.cpp \
    ./SourceFiles/lang.cpp \
    ./SourceFiles/langloaderplain.cpp \
    ./SourceFiles/layerwidget.cpp \
    ./SourceFiles/layout.cpp \
    ./SourceFiles/mediaview.cpp \
    ./SourceFiles/observer_peer.cpp \
    ./SourceFiles/overviewwidget.cpp \
    ./SourceFiles/passcodewidget.cpp \
    ./SourceFiles/playerwidget.cpp \
    ./SourceFiles/localimageloader.cpp \
    ./SourceFiles/localstorage.cpp \
    ./SourceFiles/logs.cpp \
    ./SourceFiles/mainwidget.cpp \
    ./SourceFiles/settings.cpp \
    ./SourceFiles/settingswidget.cpp \
    ./SourceFiles/shortcuts.cpp \
    ./SourceFiles/structs.cpp \
    ./SourceFiles/sysbuttons.cpp \
    ./SourceFiles/title.cpp \
    ./SourceFiles/mainwindow.cpp \
    ./SourceFiles/boxes/aboutbox.cpp \
    ./SourceFiles/boxes/abstractbox.cpp \
    ./SourceFiles/boxes/addcontactbox.cpp \
    ./SourceFiles/boxes/autolockbox.cpp \
    ./SourceFiles/boxes/backgroundbox.cpp \
    ./SourceFiles/boxes/confirmbox.cpp \
    ./SourceFiles/boxes/connectionbox.cpp \
    ./SourceFiles/boxes/contactsbox.cpp \
    ./SourceFiles/boxes/downloadpathbox.cpp \
    ./SourceFiles/boxes/emojibox.cpp \
    ./SourceFiles/boxes/languagebox.cpp \
    ./SourceFiles/boxes/passcodebox.cpp \
    ./SourceFiles/boxes/photocropbox.cpp \
    ./SourceFiles/boxes/photosendbox.cpp \
    ./SourceFiles/boxes/report_box.cpp \
    ./SourceFiles/boxes/sessionsbox.cpp \
    ./SourceFiles/boxes/stickersetbox.cpp \
    ./SourceFiles/boxes/usernamebox.cpp \
    ./SourceFiles/core/basic_types.cpp \
    ./SourceFiles/core/click_handler.cpp \
    ./SourceFiles/core/click_handler_types.cpp \
    ./SourceFiles/core/observer.cpp \
    ./SourceFiles/data/data_abstract_structure.cpp \
    ./SourceFiles/data/data_drafts.cpp \
    ./SourceFiles/dialogs/dialogs_indexed_list.cpp \
    ./SourceFiles/dialogs/dialogs_layout.cpp \
    ./SourceFiles/dialogs/dialogs_list.cpp \
    ./SourceFiles/dialogs/dialogs_row.cpp \
    ./SourceFiles/history/field_autocomplete.cpp \
    ./SourceFiles/history/history_service_layout.cpp \
    ./SourceFiles/inline_bots/inline_bot_layout_internal.cpp \
    ./SourceFiles/inline_bots/inline_bot_layout_item.cpp \
    ./SourceFiles/inline_bots/inline_bot_result.cpp \
    ./SourceFiles/inline_bots/inline_bot_send_data.cpp \
    ./SourceFiles/intro/introwidget.cpp \
    ./SourceFiles/intro/introcode.cpp \
    ./SourceFiles/intro/introphone.cpp \
    ./SourceFiles/intro/intropwdcheck.cpp \
    ./SourceFiles/intro/introsignup.cpp \
    ./SourceFiles/intro/introstart.cpp \
    ./SourceFiles/media/media_audio.cpp \
    ./SourceFiles/media/media_clip_ffmpeg.cpp \
    ./SourceFiles/media/media_clip_implementation.cpp \
    ./SourceFiles/media/media_clip_qtgif.cpp \
    ./SourceFiles/media/media_clip_reader.cpp \
    ./SourceFiles/mtproto/facade.cpp \
    ./SourceFiles/mtproto/auth_key.cpp \
    ./SourceFiles/mtproto/connection.cpp \
    ./SourceFiles/mtproto/connection_abstract.cpp \
    ./SourceFiles/mtproto/connection_auto.cpp \
    ./SourceFiles/mtproto/connection_http.cpp \
    ./SourceFiles/mtproto/connection_tcp.cpp \
    ./SourceFiles/mtproto/core_types.cpp \
    ./SourceFiles/mtproto/dcenter.cpp \
    ./SourceFiles/mtproto/file_download.cpp \
    ./SourceFiles/mtproto/rsa_public_key.cpp \
    ./SourceFiles/mtproto/rpc_sender.cpp \
    ./SourceFiles/mtproto/scheme_auto.cpp \
    ./SourceFiles/mtproto/session.cpp \
    ./SourceFiles/overview/overview_layout.cpp \
=======
	./GeneratedFiles/lang_auto.cpp \
	./GeneratedFiles/numbers.cpp \
	./GeneratedFiles/styles/style_basic.cpp \
	./GeneratedFiles/styles/style_basic_types.cpp \
	./GeneratedFiles/styles/style_dialogs.cpp \
	./GeneratedFiles/styles/style_history.cpp \
	./GeneratedFiles/styles/style_overview.cpp \
	./GeneratedFiles/styles/style_profile.cpp \
	./SourceFiles/main.cpp \
	./SourceFiles/stdafx.cpp \
	./SourceFiles/apiwrap.cpp \
	./SourceFiles/app.cpp \
	./SourceFiles/application.cpp \
	./SourceFiles/audio.cpp \
	./SourceFiles/autoupdater.cpp \
	./SourceFiles/dialogswidget.cpp \
	./SourceFiles/dropdown.cpp \
	./SourceFiles/facades.cpp \
	./SourceFiles/fileuploader.cpp \
	./SourceFiles/history.cpp \
	./SourceFiles/historywidget.cpp \
	./SourceFiles/lang.cpp \
	./SourceFiles/langloaderplain.cpp \
	./SourceFiles/layerwidget.cpp \
	./SourceFiles/layout.cpp \
	./SourceFiles/mediaview.cpp \
	./SourceFiles/observer_peer.cpp \
	./SourceFiles/overviewwidget.cpp \
	./SourceFiles/passcodewidget.cpp \
	./SourceFiles/playerwidget.cpp \
	./SourceFiles/localimageloader.cpp \
	./SourceFiles/localstorage.cpp \
	./SourceFiles/logs.cpp \
	./SourceFiles/mainwidget.cpp \
	./SourceFiles/settings.cpp \
	./SourceFiles/settingswidget.cpp \
	./SourceFiles/shortcuts.cpp \
	./SourceFiles/structs.cpp \
	./SourceFiles/sysbuttons.cpp \
	./SourceFiles/title.cpp \
	./SourceFiles/mainwindow.cpp \
	./SourceFiles/boxes/aboutbox.cpp \
	./SourceFiles/boxes/abstractbox.cpp \
	./SourceFiles/boxes/addcontactbox.cpp \
	./SourceFiles/boxes/autolockbox.cpp \
	./SourceFiles/boxes/backgroundbox.cpp \
	./SourceFiles/boxes/confirmbox.cpp \
	./SourceFiles/boxes/connectionbox.cpp \
	./SourceFiles/boxes/contactsbox.cpp \
	./SourceFiles/boxes/downloadpathbox.cpp \
	./SourceFiles/boxes/emojibox.cpp \
	./SourceFiles/boxes/languagebox.cpp \
	./SourceFiles/boxes/passcodebox.cpp \
	./SourceFiles/boxes/photocropbox.cpp \
	./SourceFiles/boxes/photosendbox.cpp \
	./SourceFiles/boxes/report_box.cpp \
	./SourceFiles/boxes/sessionsbox.cpp \
	./SourceFiles/boxes/stickersetbox.cpp \
	./SourceFiles/boxes/usernamebox.cpp \
	./SourceFiles/core/basic_types.cpp \
	./SourceFiles/core/click_handler.cpp \
	./SourceFiles/core/click_handler_types.cpp \
	./SourceFiles/core/observer.cpp \
	./SourceFiles/data/data_abstract_structure.cpp \
	./SourceFiles/data/data_drafts.cpp \
	./SourceFiles/dialogs/dialogs_indexed_list.cpp \
	./SourceFiles/dialogs/dialogs_layout.cpp \
	./SourceFiles/dialogs/dialogs_list.cpp \
	./SourceFiles/dialogs/dialogs_row.cpp \
	./SourceFiles/history/field_autocomplete.cpp \
	./SourceFiles/history/history_service_layout.cpp \
	./SourceFiles/inline_bots/inline_bot_layout_internal.cpp \
	./SourceFiles/inline_bots/inline_bot_layout_item.cpp \
	./SourceFiles/inline_bots/inline_bot_result.cpp \
	./SourceFiles/inline_bots/inline_bot_send_data.cpp \
	./SourceFiles/intro/introwidget.cpp \
	./SourceFiles/intro/introcode.cpp \
	./SourceFiles/intro/introphone.cpp \
	./SourceFiles/intro/intropwdcheck.cpp \
	./SourceFiles/intro/introsignup.cpp \
	./SourceFiles/intro/introstart.cpp \
	./SourceFiles/mtproto/facade.cpp \
	./SourceFiles/mtproto/auth_key.cpp \
	./SourceFiles/mtproto/connection.cpp \
	./SourceFiles/mtproto/connection_abstract.cpp \
	./SourceFiles/mtproto/connection_auto.cpp \
	./SourceFiles/mtproto/connection_http.cpp \
	./SourceFiles/mtproto/connection_tcp.cpp \
	./SourceFiles/mtproto/core_types.cpp \
	./SourceFiles/mtproto/dcenter.cpp \
	./SourceFiles/mtproto/file_download.cpp \
	./SourceFiles/mtproto/rsa_public_key.cpp \
	./SourceFiles/mtproto/rpc_sender.cpp \
	./SourceFiles/mtproto/scheme_auto.cpp \
	./SourceFiles/mtproto/session.cpp \
	./SourceFiles/overview/overview_layout.cpp \
	./SourceFiles/platform/linux/linux_gdk_helper.cpp \
>>>>>>> 5c474aee
	./SourceFiles/platform/linux/linux_libs.cpp \
	./SourceFiles/platform/linux/file_dialog_linux.cpp \
	./SourceFiles/platform/linux/main_window_linux.cpp \
	./SourceFiles/profile/profile_actions_widget.cpp \
	./SourceFiles/profile/profile_block_widget.cpp \
	./SourceFiles/profile/profile_cover_drop_area.cpp \
	./SourceFiles/profile/profile_cover.cpp \
	./SourceFiles/profile/profile_fixed_bar.cpp \
	./SourceFiles/profile/profile_info_widget.cpp \
	./SourceFiles/profile/profile_inner_widget.cpp \
	./SourceFiles/profile/profile_invite_link_widget.cpp \
	./SourceFiles/profile/profile_members_widget.cpp \
	./SourceFiles/profile/profile_section_memento.cpp \
	./SourceFiles/profile/profile_settings_widget.cpp \
	./SourceFiles/profile/profile_shared_media_widget.cpp \
	./SourceFiles/profile/profile_userpic_button.cpp \
	./SourceFiles/profile/profile_widget.cpp \
	./SourceFiles/serialize/serialize_common.cpp \
	./SourceFiles/serialize/serialize_document.cpp \
	./SourceFiles/ui/buttons/history_down_button.cpp \
	./SourceFiles/ui/buttons/left_outline_button.cpp \
	./SourceFiles/ui/buttons/peer_avatar_button.cpp \
	./SourceFiles/ui/buttons/round_button.cpp \
	./SourceFiles/ui/style/style_core.cpp \
	./SourceFiles/ui/style/style_core_color.cpp \
	./SourceFiles/ui/style/style_core_font.cpp \
	./SourceFiles/ui/style/style_core_icon.cpp \
	./SourceFiles/ui/style/style_core_types.cpp \
	./SourceFiles/ui/text/text.cpp \
	./SourceFiles/ui/text/text_block.cpp \
	./SourceFiles/ui/text/text_entity.cpp \
	./SourceFiles/ui/toast/toast.cpp \
	./SourceFiles/ui/toast/toast_manager.cpp \
	./SourceFiles/ui/toast/toast_widget.cpp \
	./SourceFiles/ui/animation.cpp \
	./SourceFiles/ui/boxshadow.cpp \
	./SourceFiles/ui/button.cpp \
	./SourceFiles/ui/popupmenu.cpp \
	./SourceFiles/ui/countryinput.cpp \
	./SourceFiles/ui/emoji_config.cpp \
	./SourceFiles/ui/filedialog.cpp \
	./SourceFiles/ui/flatbutton.cpp \
	./SourceFiles/ui/flatcheckbox.cpp \
	./SourceFiles/ui/flatinput.cpp \
	./SourceFiles/ui/flatlabel.cpp \
	./SourceFiles/ui/flattextarea.cpp \
	./SourceFiles/ui/images.cpp \
	./SourceFiles/ui/inner_dropdown.cpp \
	./SourceFiles/ui/scrollarea.cpp \
	./SourceFiles/ui/twidget.cpp \
	./SourceFiles/window/main_window.cpp \
	./SourceFiles/window/section_widget.cpp \
	./SourceFiles/window/slide_animation.cpp \
	./SourceFiles/window/top_bar_widget.cpp

HEADERS += \
<<<<<<< HEAD
    ./GeneratedFiles/lang_auto.h \
    ./GeneratedFiles/numbers.h \
    ./GeneratedFiles/styles/style_basic.h \
    ./GeneratedFiles/styles/style_basic_types.h \
    ./GeneratedFiles/styles/style_dialogs.h \
    ./GeneratedFiles/styles/style_history.h \
    ./GeneratedFiles/styles/style_overview.h \
    ./GeneratedFiles/styles/style_profile.h \
    ./SourceFiles/stdafx.h \
    ./SourceFiles/apiwrap.h \
    ./SourceFiles/app.h \
    ./SourceFiles/application.h \
    ./SourceFiles/autoupdater.h \
    ./SourceFiles/config.h \
    ./SourceFiles/countries.h \
    ./SourceFiles/dialogswidget.h \
    ./SourceFiles/dropdown.h \
    ./SourceFiles/facades.h \
    ./SourceFiles/fileuploader.h \
    ./SourceFiles/history.h \
    ./SourceFiles/historywidget.h \
    ./SourceFiles/lang.h \
    ./SourceFiles/langloaderplain.h \
    ./SourceFiles/layerwidget.h \
    ./SourceFiles/layout.h \
    ./SourceFiles/mediaview.h \
    ./SourceFiles/observer_peer.h \
    ./SourceFiles/overviewwidget.h \
    ./SourceFiles/passcodewidget.h \
    ./SourceFiles/playerwidget.h \
    ./SourceFiles/localimageloader.h \
    ./SourceFiles/localstorage.h \
    ./SourceFiles/logs.h \
    ./SourceFiles/mainwidget.h \
    ./SourceFiles/settings.h \
    ./SourceFiles/settingswidget.h \
    ./SourceFiles/shortcuts.h \
    ./SourceFiles/structs.h \
    ./SourceFiles/sysbuttons.h \
    ./SourceFiles/title.h \
    ./SourceFiles/mainwindow.h \
    ./SourceFiles/boxes/aboutbox.h \
    ./SourceFiles/boxes/abstractbox.h \
    ./SourceFiles/boxes/addcontactbox.h \
    ./SourceFiles/boxes/autolockbox.h \
    ./SourceFiles/boxes/backgroundbox.h \
    ./SourceFiles/boxes/confirmbox.h \
    ./SourceFiles/boxes/connectionbox.h \
    ./SourceFiles/boxes/contactsbox.h \
    ./SourceFiles/boxes/downloadpathbox.h \
    ./SourceFiles/boxes/emojibox.h \
    ./SourceFiles/boxes/languagebox.h \
    ./SourceFiles/boxes/passcodebox.h \
    ./SourceFiles/boxes/photocropbox.h \
    ./SourceFiles/boxes/photosendbox.h \
    ./SourceFiles/boxes/report_box.h \
    ./SourceFiles/boxes/sessionsbox.h \
    ./SourceFiles/boxes/stickersetbox.h \
    ./SourceFiles/boxes/usernamebox.h \
    ./SourceFiles/core/basic_types.h \
    ./SourceFiles/core/click_handler.h \
    ./SourceFiles/core/click_handler_types.h \
    ./SourceFiles/core/observer.h \
    ./SourceFiles/core/vector_of_moveable.h \
	./SourceFiles/core/version.h \
    ./SourceFiles/data/data_abstract_structure.h \
    ./SourceFiles/data/data_drafts.h \
    ./SourceFiles/dialogs/dialogs_common.h \
    ./SourceFiles/dialogs/dialogs_indexed_list.h \
    ./SourceFiles/dialogs/dialogs_layout.h \
    ./SourceFiles/dialogs/dialogs_list.h \
    ./SourceFiles/dialogs/dialogs_row.h \
    ./SourceFiles/history/field_autocomplete.h \
    ./SourceFiles/history/history_common.h \
    ./SourceFiles/history/history_service_layout.h \
    ./SourceFiles/inline_bots/inline_bot_layout_internal.h \
    ./SourceFiles/inline_bots/inline_bot_layout_item.h \
    ./SourceFiles/inline_bots/inline_bot_result.h \
    ./SourceFiles/inline_bots/inline_bot_send_data.h \
    ./SourceFiles/intro/introwidget.h \
    ./SourceFiles/intro/introcode.h \
    ./SourceFiles/intro/introphone.h \
    ./SourceFiles/intro/intropwdcheck.h \
    ./SourceFiles/intro/introsignup.h \
    ./SourceFiles/intro/introstart.h \
    ./SourceFiles/media/media_audio.h \
    ./SourceFiles/media/media_clip_ffmpeg.h \
    ./SourceFiles/media/media_clip_implementation.h \
    ./SourceFiles/media/media_clip_qtgif.h \
    ./SourceFiles/media/media_clip_reader.h \
    ./SourceFiles/mtproto/facade.h \
    ./SourceFiles/mtproto/auth_key.h \
    ./SourceFiles/mtproto/connection.h \
    ./SourceFiles/mtproto/connection_abstract.h \
    ./SourceFiles/mtproto/connection_auto.h \
    ./SourceFiles/mtproto/connection_http.h \
    ./SourceFiles/mtproto/connection_tcp.h \
    ./SourceFiles/mtproto/core_types.h \
    ./SourceFiles/mtproto/dcenter.h \
    ./SourceFiles/mtproto/file_download.h \
    ./SourceFiles/mtproto/rsa_public_key.h \
    ./SourceFiles/mtproto/rpc_sender.h \
    ./SourceFiles/mtproto/scheme_auto.h \
    ./SourceFiles/mtproto/session.h \
    ./SourceFiles/overview/overview_layout.h \
    ./SourceFiles/platform/platform_main_window.h \
=======
	./GeneratedFiles/lang_auto.h \
	./GeneratedFiles/numbers.h \
	./GeneratedFiles/styles/style_basic.h \
	./GeneratedFiles/styles/style_basic_types.h \
	./GeneratedFiles/styles/style_dialogs.h \
	./GeneratedFiles/styles/style_history.h \
	./GeneratedFiles/styles/style_overview.h \
	./GeneratedFiles/styles/style_profile.h \
	./SourceFiles/stdafx.h \
	./SourceFiles/apiwrap.h \
	./SourceFiles/app.h \
	./SourceFiles/application.h \
	./SourceFiles/audio.h \
	./SourceFiles/autoupdater.h \
	./SourceFiles/config.h \
	./SourceFiles/countries.h \
	./SourceFiles/dialogswidget.h \
	./SourceFiles/dropdown.h \
	./SourceFiles/facades.h \
	./SourceFiles/fileuploader.h \
	./SourceFiles/history.h \
	./SourceFiles/historywidget.h \
	./SourceFiles/lang.h \
	./SourceFiles/langloaderplain.h \
	./SourceFiles/layerwidget.h \
	./SourceFiles/layout.h \
	./SourceFiles/mediaview.h \
	./SourceFiles/observer_peer.h \
	./SourceFiles/overviewwidget.h \
	./SourceFiles/passcodewidget.h \
	./SourceFiles/playerwidget.h \
	./SourceFiles/localimageloader.h \
	./SourceFiles/localstorage.h \
	./SourceFiles/logs.h \
	./SourceFiles/mainwidget.h \
	./SourceFiles/settings.h \
	./SourceFiles/settingswidget.h \
	./SourceFiles/shortcuts.h \
	./SourceFiles/structs.h \
	./SourceFiles/sysbuttons.h \
	./SourceFiles/title.h \
	./SourceFiles/mainwindow.h \
	./SourceFiles/boxes/aboutbox.h \
	./SourceFiles/boxes/abstractbox.h \
	./SourceFiles/boxes/addcontactbox.h \
	./SourceFiles/boxes/autolockbox.h \
	./SourceFiles/boxes/backgroundbox.h \
	./SourceFiles/boxes/confirmbox.h \
	./SourceFiles/boxes/connectionbox.h \
	./SourceFiles/boxes/contactsbox.h \
	./SourceFiles/boxes/downloadpathbox.h \
	./SourceFiles/boxes/emojibox.h \
	./SourceFiles/boxes/languagebox.h \
	./SourceFiles/boxes/passcodebox.h \
	./SourceFiles/boxes/photocropbox.h \
	./SourceFiles/boxes/photosendbox.h \
	./SourceFiles/boxes/report_box.h \
	./SourceFiles/boxes/sessionsbox.h \
	./SourceFiles/boxes/stickersetbox.h \
	./SourceFiles/boxes/usernamebox.h \
	./SourceFiles/core/basic_types.h \
	./SourceFiles/core/click_handler.h \
	./SourceFiles/core/click_handler_types.h \
	./SourceFiles/core/observer.h \
	./SourceFiles/core/vector_of_moveable.h \
	./SourceFiles/core/version.h \
	./SourceFiles/data/data_abstract_structure.h \
	./SourceFiles/data/data_drafts.h \
	./SourceFiles/dialogs/dialogs_common.h \
	./SourceFiles/dialogs/dialogs_indexed_list.h \
	./SourceFiles/dialogs/dialogs_layout.h \
	./SourceFiles/dialogs/dialogs_list.h \
	./SourceFiles/dialogs/dialogs_row.h \
	./SourceFiles/history/field_autocomplete.h \
	./SourceFiles/history/history_common.h \
	./SourceFiles/history/history_service_layout.h \
	./SourceFiles/inline_bots/inline_bot_layout_internal.h \
	./SourceFiles/inline_bots/inline_bot_layout_item.h \
	./SourceFiles/inline_bots/inline_bot_result.h \
	./SourceFiles/inline_bots/inline_bot_send_data.h \
	./SourceFiles/intro/introwidget.h \
	./SourceFiles/intro/introcode.h \
	./SourceFiles/intro/introphone.h \
	./SourceFiles/intro/intropwdcheck.h \
	./SourceFiles/intro/introsignup.h \
	./SourceFiles/intro/introstart.h \
	./SourceFiles/mtproto/facade.h \
	./SourceFiles/mtproto/auth_key.h \
	./SourceFiles/mtproto/connection.h \
	./SourceFiles/mtproto/connection_abstract.h \
	./SourceFiles/mtproto/connection_auto.h \
	./SourceFiles/mtproto/connection_http.h \
	./SourceFiles/mtproto/connection_tcp.h \
	./SourceFiles/mtproto/core_types.h \
	./SourceFiles/mtproto/dcenter.h \
	./SourceFiles/mtproto/file_download.h \
	./SourceFiles/mtproto/rsa_public_key.h \
	./SourceFiles/mtproto/rpc_sender.h \
	./SourceFiles/mtproto/scheme_auto.h \
	./SourceFiles/mtproto/session.h \
	./SourceFiles/overview/overview_layout.h \
	./SourceFiles/platform/platform_file_dialog.h \
	./SourceFiles/platform/platform_main_window.h \
	./SourceFiles/platform/linux/linux_gdk_helper.h \
>>>>>>> 5c474aee
	./SourceFiles/platform/linux/linux_libs.h \
	./SourceFiles/platform/linux/file_dialog_linux.h \
	./SourceFiles/platform/linux/main_window_linux.h \
	./SourceFiles/profile/profile_actions_widget.h \
	./SourceFiles/profile/profile_block_widget.h \
	./SourceFiles/profile/profile_cover_drop_area.h \
	./SourceFiles/profile/profile_cover.h \
	./SourceFiles/profile/profile_fixed_bar.h \
	./SourceFiles/profile/profile_info_widget.h \
	./SourceFiles/profile/profile_inner_widget.h \
	./SourceFiles/profile/profile_invite_link_widget.h \
	./SourceFiles/profile/profile_members_widget.h \
	./SourceFiles/profile/profile_section_memento.h \
	./SourceFiles/profile/profile_settings_widget.h \
	./SourceFiles/profile/profile_shared_media_widget.h \
	./SourceFiles/profile/profile_userpic_button.h \
	./SourceFiles/profile/profile_widget.h \
	./SourceFiles/pspecific.h \
	./SourceFiles/serialize/serialize_common.h \
	./SourceFiles/serialize/serialize_document.h \
	./SourceFiles/ui/buttons/history_down_button.h \
	./SourceFiles/ui/buttons/left_outline_button.h \
	./SourceFiles/ui/buttons/peer_avatar_button.h \
	./SourceFiles/ui/buttons/round_button.h \
	./SourceFiles/ui/style/style_core.h \
	./SourceFiles/ui/style/style_core_color.h \
	./SourceFiles/ui/style/style_core_font.h \
	./SourceFiles/ui/style/style_core_icon.h \
	./SourceFiles/ui/style/style_core_types.h \
	./SourceFiles/ui/text/text.h \
	./SourceFiles/ui/text/text_block.h \
	./SourceFiles/ui/text/text_entity.h \
	./SourceFiles/ui/toast/toast.h \
	./SourceFiles/ui/toast/toast_manager.h \
	./SourceFiles/ui/toast/toast_widget.h \
	./SourceFiles/ui/animation.h \
	./SourceFiles/ui/boxshadow.h \
	./SourceFiles/ui/button.h \
	./SourceFiles/ui/popupmenu.h \
	./SourceFiles/ui/countryinput.h \
	./SourceFiles/ui/emoji_config.h \
	./SourceFiles/ui/filedialog.h \
	./SourceFiles/ui/flatbutton.h \
	./SourceFiles/ui/flatcheckbox.h \
	./SourceFiles/ui/flatinput.h \
	./SourceFiles/ui/flatlabel.h \
	./SourceFiles/ui/flattextarea.h \
	./SourceFiles/ui/images.h \
	./SourceFiles/ui/inner_dropdown.h \
	./SourceFiles/ui/scrollarea.h \
	./SourceFiles/ui/twidget.h \
	./SourceFiles/window/main_window.h \
	./SourceFiles/window/section_memento.h \
	./SourceFiles/window/section_widget.h \
	./SourceFiles/window/slide_animation.h \
	./SourceFiles/window/top_bar_widget.h

win32 {
SOURCES += \
	./SourceFiles/pspecific_win.cpp \
	./SourceFiles/platform/win/windows_app_user_model_id.cpp \
	./SourceFiles/platform/win/windows_dlls.cpp \
	./SourceFiles/platform/win/windows_event_filter.cpp \
	./SourceFiles/platform/win/windows_toasts.cpp

HEADERS += \
	./SourceFiles/pspecific_win.h \
	./SourceFiles/platform/win/windows_app_user_model_id.h \
	./SourceFiles/platform/win/windows_dlls.h \
	./SourceFiles/platform/win/windows_event_filter.h \
	./SourceFiles/platform/win/windows_toasts.h
}

winrt {
SOURCES += \
	./SourceFiles/pspecific_winrt.cpp \
	./SourceFiles/platform/winrt/main_window_winrt.cpp
HEADERS += \
	./SourceFiles/pspecific_winrt.h \
	./Sourcefiles/platform/winrt/main_window_winrt.h
}

macx {
SOURCES += \
	./SourceFiles/pspecific_mac.cpp
HEADERS += \
	./SourceFiles/pspecific_mac.h
OBJECTIVE_SOURCES += \
	./SourceFiles/pspecific_mac_p.mm \
	./SourceFiles/platform/mac/main_window_mac.mm
HEADERS += \
	./SourceFiles/pspecific_mac_p.h \
	./SourceFiles/platform/mac/main_window_mac.h
}

SOURCES += \
	./ThirdParty/minizip/zip.c \
	./ThirdParty/minizip/ioapi.c

CONFIG += precompile_header

PRECOMPILED_HEADER = ./SourceFiles/stdafx.h

QMAKE_CXXFLAGS_WARN_ON += -Wno-unused-result -Wno-unused-parameter -Wno-unused-variable -Wno-switch -Wno-comment -Wno-unused-but-set-variable
QMAKE_CFLAGS_WARN_ON += -Wno-unused-result -Wno-unused-parameter -Wno-unused-variable -Wno-switch -Wno-comment -Wno-unused-but-set-variable

CONFIG(release, debug|release) {
	QMAKE_CXXFLAGS_RELEASE -= -O2
	QMAKE_CXXFLAGS_RELEASE += -Ofast -flto -fno-strict-aliasing -g
	QMAKE_LFLAGS_RELEASE -= -O1
	QMAKE_LFLAGS_RELEASE += -Ofast -flto -g -rdynamic -static-libstdc++
}
# Linux 32bit fails Release link with Link-Time Optimization: virtual memory exhausted
unix {
	!contains(QMAKE_TARGET.arch, x86_64) {
		CONFIG(release, debug|release) {
			QMAKE_CXXFLAGS_RELEASE -= -flto
			QMAKE_LFLAGS_RELEASE -= -flto
		}
	}
}
CONFIG(debug, debug|release) {
	QMAKE_LFLAGS_DEBUG += -g -rdynamic -static-libstdc++
}

include(qt_static.pri)

INCLUDEPATH += \
	/usr/local/include\
	/usr/local/include/opus\
	./SourceFiles\
	./GeneratedFiles\
	./ThirdParty/minizip\
	./../../Libraries/breakpad/src

INCLUDEPATH += "/usr/include/libappindicator-0.1"
#INCLUDEPATH += "/usr/include/gtk-3.0"
INCLUDEPATH += "/usr/include/gtk-2.0"
INCLUDEPATH += "/usr/lib/x86_64-linux-gnu/gtk-2.0/include"
INCLUDEPATH += "/usr/lib/i386-linux-gnu/gtk-2.0/include"
INCLUDEPATH += "/usr/include/glib-2.0"
INCLUDEPATH += "/usr/lib/x86_64-linux-gnu/glib-2.0/include"
INCLUDEPATH += "/usr/lib/i386-linux-gnu/glib-2.0/include"
INCLUDEPATH += "/usr/include/cairo"
INCLUDEPATH += "/usr/include/pango-1.0"
INCLUDEPATH += "/usr/include/gdk-pixbuf-2.0"
INCLUDEPATH += "/usr/include/atk-1.0"

INCLUDEPATH += "/usr/include/dee-1.0"
INCLUDEPATH += "/usr/include/libdbusmenu-glib-0.4"

LIBS += -ldl -llzma -lopenal -lavformat -lavcodec -lswresample -lswscale -lavutil -lopus -lva
LIBS += $${QT_TDESKTOP_PATH}/plugins/platforminputcontexts/libcomposeplatforminputcontextplugin.a \
        $${QT_TDESKTOP_PATH}/plugins/platforminputcontexts/libibusplatforminputcontextplugin.a \
        $${QT_TDESKTOP_PATH}/plugins/platforminputcontexts/libfcitxplatforminputcontextplugin.a
LIBS += /usr/local/lib/libz.a
LIBS += /usr/local/lib/libxkbcommon.a
LIBS += ./../../../Libraries/breakpad/src/client/linux/libbreakpad_client.a

RESOURCES += \
	./Resources/telegram.qrc \
	./Resources/telegram_linux.qrc \
	./Resources/telegram_emojis.qrc

OTHER_FILES += \
	./Resources/basic_types.style \
	./Resources/basic.style \
	./Resources/all_files.style \
	./Resources/langs/lang.strings \
	./Resources/langs/lang_it.strings \
	./Resources/langs/lang_es.strings \
	./Resources/langs/lang_de.strings \
	./Resources/langs/lang_nl.strings \
	./Resources/langs/lang_pt_BR.strings \
	./SourceFiles/dialogs/dialogs.style \
	./SourceFiles/history/history.style \
	./SourceFiles/overview/overview.style \
	./SourceFiles/profile/profile.style<|MERGE_RESOLUTION|>--- conflicted
+++ resolved
@@ -91,108 +91,6 @@
 }
 
 SOURCES += \
-<<<<<<< HEAD
-    ./GeneratedFiles/lang_auto.cpp \
-    ./GeneratedFiles/numbers.cpp \
-    ./GeneratedFiles/styles/style_basic.cpp \
-    ./GeneratedFiles/styles/style_basic_types.cpp \
-    ./GeneratedFiles/styles/style_dialogs.cpp \
-    ./GeneratedFiles/styles/style_history.cpp \
-    ./GeneratedFiles/styles/style_overview.cpp \
-    ./GeneratedFiles/styles/style_profile.cpp \
-    ./SourceFiles/main.cpp \
-    ./SourceFiles/stdafx.cpp \
-    ./SourceFiles/apiwrap.cpp \
-    ./SourceFiles/app.cpp \
-    ./SourceFiles/application.cpp \
-    ./SourceFiles/autoupdater.cpp \
-    ./SourceFiles/dialogswidget.cpp \
-    ./SourceFiles/dropdown.cpp \
-    ./SourceFiles/facades.cpp \
-    ./SourceFiles/fileuploader.cpp \
-    ./SourceFiles/history.cpp \
-    ./SourceFiles/historywidget.cpp \
-    ./SourceFiles/lang.cpp \
-    ./SourceFiles/langloaderplain.cpp \
-    ./SourceFiles/layerwidget.cpp \
-    ./SourceFiles/layout.cpp \
-    ./SourceFiles/mediaview.cpp \
-    ./SourceFiles/observer_peer.cpp \
-    ./SourceFiles/overviewwidget.cpp \
-    ./SourceFiles/passcodewidget.cpp \
-    ./SourceFiles/playerwidget.cpp \
-    ./SourceFiles/localimageloader.cpp \
-    ./SourceFiles/localstorage.cpp \
-    ./SourceFiles/logs.cpp \
-    ./SourceFiles/mainwidget.cpp \
-    ./SourceFiles/settings.cpp \
-    ./SourceFiles/settingswidget.cpp \
-    ./SourceFiles/shortcuts.cpp \
-    ./SourceFiles/structs.cpp \
-    ./SourceFiles/sysbuttons.cpp \
-    ./SourceFiles/title.cpp \
-    ./SourceFiles/mainwindow.cpp \
-    ./SourceFiles/boxes/aboutbox.cpp \
-    ./SourceFiles/boxes/abstractbox.cpp \
-    ./SourceFiles/boxes/addcontactbox.cpp \
-    ./SourceFiles/boxes/autolockbox.cpp \
-    ./SourceFiles/boxes/backgroundbox.cpp \
-    ./SourceFiles/boxes/confirmbox.cpp \
-    ./SourceFiles/boxes/connectionbox.cpp \
-    ./SourceFiles/boxes/contactsbox.cpp \
-    ./SourceFiles/boxes/downloadpathbox.cpp \
-    ./SourceFiles/boxes/emojibox.cpp \
-    ./SourceFiles/boxes/languagebox.cpp \
-    ./SourceFiles/boxes/passcodebox.cpp \
-    ./SourceFiles/boxes/photocropbox.cpp \
-    ./SourceFiles/boxes/photosendbox.cpp \
-    ./SourceFiles/boxes/report_box.cpp \
-    ./SourceFiles/boxes/sessionsbox.cpp \
-    ./SourceFiles/boxes/stickersetbox.cpp \
-    ./SourceFiles/boxes/usernamebox.cpp \
-    ./SourceFiles/core/basic_types.cpp \
-    ./SourceFiles/core/click_handler.cpp \
-    ./SourceFiles/core/click_handler_types.cpp \
-    ./SourceFiles/core/observer.cpp \
-    ./SourceFiles/data/data_abstract_structure.cpp \
-    ./SourceFiles/data/data_drafts.cpp \
-    ./SourceFiles/dialogs/dialogs_indexed_list.cpp \
-    ./SourceFiles/dialogs/dialogs_layout.cpp \
-    ./SourceFiles/dialogs/dialogs_list.cpp \
-    ./SourceFiles/dialogs/dialogs_row.cpp \
-    ./SourceFiles/history/field_autocomplete.cpp \
-    ./SourceFiles/history/history_service_layout.cpp \
-    ./SourceFiles/inline_bots/inline_bot_layout_internal.cpp \
-    ./SourceFiles/inline_bots/inline_bot_layout_item.cpp \
-    ./SourceFiles/inline_bots/inline_bot_result.cpp \
-    ./SourceFiles/inline_bots/inline_bot_send_data.cpp \
-    ./SourceFiles/intro/introwidget.cpp \
-    ./SourceFiles/intro/introcode.cpp \
-    ./SourceFiles/intro/introphone.cpp \
-    ./SourceFiles/intro/intropwdcheck.cpp \
-    ./SourceFiles/intro/introsignup.cpp \
-    ./SourceFiles/intro/introstart.cpp \
-    ./SourceFiles/media/media_audio.cpp \
-    ./SourceFiles/media/media_clip_ffmpeg.cpp \
-    ./SourceFiles/media/media_clip_implementation.cpp \
-    ./SourceFiles/media/media_clip_qtgif.cpp \
-    ./SourceFiles/media/media_clip_reader.cpp \
-    ./SourceFiles/mtproto/facade.cpp \
-    ./SourceFiles/mtproto/auth_key.cpp \
-    ./SourceFiles/mtproto/connection.cpp \
-    ./SourceFiles/mtproto/connection_abstract.cpp \
-    ./SourceFiles/mtproto/connection_auto.cpp \
-    ./SourceFiles/mtproto/connection_http.cpp \
-    ./SourceFiles/mtproto/connection_tcp.cpp \
-    ./SourceFiles/mtproto/core_types.cpp \
-    ./SourceFiles/mtproto/dcenter.cpp \
-    ./SourceFiles/mtproto/file_download.cpp \
-    ./SourceFiles/mtproto/rsa_public_key.cpp \
-    ./SourceFiles/mtproto/rpc_sender.cpp \
-    ./SourceFiles/mtproto/scheme_auto.cpp \
-    ./SourceFiles/mtproto/session.cpp \
-    ./SourceFiles/overview/overview_layout.cpp \
-=======
 	./GeneratedFiles/lang_auto.cpp \
 	./GeneratedFiles/numbers.cpp \
 	./GeneratedFiles/styles/style_basic.cpp \
@@ -290,7 +188,6 @@
 	./SourceFiles/mtproto/session.cpp \
 	./SourceFiles/overview/overview_layout.cpp \
 	./SourceFiles/platform/linux/linux_gdk_helper.cpp \
->>>>>>> 5c474aee
 	./SourceFiles/platform/linux/linux_libs.cpp \
 	./SourceFiles/platform/linux/file_dialog_linux.cpp \
 	./SourceFiles/platform/linux/main_window_linux.cpp \
@@ -347,114 +244,6 @@
 	./SourceFiles/window/top_bar_widget.cpp
 
 HEADERS += \
-<<<<<<< HEAD
-    ./GeneratedFiles/lang_auto.h \
-    ./GeneratedFiles/numbers.h \
-    ./GeneratedFiles/styles/style_basic.h \
-    ./GeneratedFiles/styles/style_basic_types.h \
-    ./GeneratedFiles/styles/style_dialogs.h \
-    ./GeneratedFiles/styles/style_history.h \
-    ./GeneratedFiles/styles/style_overview.h \
-    ./GeneratedFiles/styles/style_profile.h \
-    ./SourceFiles/stdafx.h \
-    ./SourceFiles/apiwrap.h \
-    ./SourceFiles/app.h \
-    ./SourceFiles/application.h \
-    ./SourceFiles/autoupdater.h \
-    ./SourceFiles/config.h \
-    ./SourceFiles/countries.h \
-    ./SourceFiles/dialogswidget.h \
-    ./SourceFiles/dropdown.h \
-    ./SourceFiles/facades.h \
-    ./SourceFiles/fileuploader.h \
-    ./SourceFiles/history.h \
-    ./SourceFiles/historywidget.h \
-    ./SourceFiles/lang.h \
-    ./SourceFiles/langloaderplain.h \
-    ./SourceFiles/layerwidget.h \
-    ./SourceFiles/layout.h \
-    ./SourceFiles/mediaview.h \
-    ./SourceFiles/observer_peer.h \
-    ./SourceFiles/overviewwidget.h \
-    ./SourceFiles/passcodewidget.h \
-    ./SourceFiles/playerwidget.h \
-    ./SourceFiles/localimageloader.h \
-    ./SourceFiles/localstorage.h \
-    ./SourceFiles/logs.h \
-    ./SourceFiles/mainwidget.h \
-    ./SourceFiles/settings.h \
-    ./SourceFiles/settingswidget.h \
-    ./SourceFiles/shortcuts.h \
-    ./SourceFiles/structs.h \
-    ./SourceFiles/sysbuttons.h \
-    ./SourceFiles/title.h \
-    ./SourceFiles/mainwindow.h \
-    ./SourceFiles/boxes/aboutbox.h \
-    ./SourceFiles/boxes/abstractbox.h \
-    ./SourceFiles/boxes/addcontactbox.h \
-    ./SourceFiles/boxes/autolockbox.h \
-    ./SourceFiles/boxes/backgroundbox.h \
-    ./SourceFiles/boxes/confirmbox.h \
-    ./SourceFiles/boxes/connectionbox.h \
-    ./SourceFiles/boxes/contactsbox.h \
-    ./SourceFiles/boxes/downloadpathbox.h \
-    ./SourceFiles/boxes/emojibox.h \
-    ./SourceFiles/boxes/languagebox.h \
-    ./SourceFiles/boxes/passcodebox.h \
-    ./SourceFiles/boxes/photocropbox.h \
-    ./SourceFiles/boxes/photosendbox.h \
-    ./SourceFiles/boxes/report_box.h \
-    ./SourceFiles/boxes/sessionsbox.h \
-    ./SourceFiles/boxes/stickersetbox.h \
-    ./SourceFiles/boxes/usernamebox.h \
-    ./SourceFiles/core/basic_types.h \
-    ./SourceFiles/core/click_handler.h \
-    ./SourceFiles/core/click_handler_types.h \
-    ./SourceFiles/core/observer.h \
-    ./SourceFiles/core/vector_of_moveable.h \
-	./SourceFiles/core/version.h \
-    ./SourceFiles/data/data_abstract_structure.h \
-    ./SourceFiles/data/data_drafts.h \
-    ./SourceFiles/dialogs/dialogs_common.h \
-    ./SourceFiles/dialogs/dialogs_indexed_list.h \
-    ./SourceFiles/dialogs/dialogs_layout.h \
-    ./SourceFiles/dialogs/dialogs_list.h \
-    ./SourceFiles/dialogs/dialogs_row.h \
-    ./SourceFiles/history/field_autocomplete.h \
-    ./SourceFiles/history/history_common.h \
-    ./SourceFiles/history/history_service_layout.h \
-    ./SourceFiles/inline_bots/inline_bot_layout_internal.h \
-    ./SourceFiles/inline_bots/inline_bot_layout_item.h \
-    ./SourceFiles/inline_bots/inline_bot_result.h \
-    ./SourceFiles/inline_bots/inline_bot_send_data.h \
-    ./SourceFiles/intro/introwidget.h \
-    ./SourceFiles/intro/introcode.h \
-    ./SourceFiles/intro/introphone.h \
-    ./SourceFiles/intro/intropwdcheck.h \
-    ./SourceFiles/intro/introsignup.h \
-    ./SourceFiles/intro/introstart.h \
-    ./SourceFiles/media/media_audio.h \
-    ./SourceFiles/media/media_clip_ffmpeg.h \
-    ./SourceFiles/media/media_clip_implementation.h \
-    ./SourceFiles/media/media_clip_qtgif.h \
-    ./SourceFiles/media/media_clip_reader.h \
-    ./SourceFiles/mtproto/facade.h \
-    ./SourceFiles/mtproto/auth_key.h \
-    ./SourceFiles/mtproto/connection.h \
-    ./SourceFiles/mtproto/connection_abstract.h \
-    ./SourceFiles/mtproto/connection_auto.h \
-    ./SourceFiles/mtproto/connection_http.h \
-    ./SourceFiles/mtproto/connection_tcp.h \
-    ./SourceFiles/mtproto/core_types.h \
-    ./SourceFiles/mtproto/dcenter.h \
-    ./SourceFiles/mtproto/file_download.h \
-    ./SourceFiles/mtproto/rsa_public_key.h \
-    ./SourceFiles/mtproto/rpc_sender.h \
-    ./SourceFiles/mtproto/scheme_auto.h \
-    ./SourceFiles/mtproto/session.h \
-    ./SourceFiles/overview/overview_layout.h \
-    ./SourceFiles/platform/platform_main_window.h \
-=======
 	./GeneratedFiles/lang_auto.h \
 	./GeneratedFiles/numbers.h \
 	./GeneratedFiles/styles/style_basic.h \
@@ -559,7 +348,6 @@
 	./SourceFiles/platform/platform_file_dialog.h \
 	./SourceFiles/platform/platform_main_window.h \
 	./SourceFiles/platform/linux/linux_gdk_helper.h \
->>>>>>> 5c474aee
 	./SourceFiles/platform/linux/linux_libs.h \
 	./SourceFiles/platform/linux/file_dialog_linux.h \
 	./SourceFiles/platform/linux/main_window_linux.h \

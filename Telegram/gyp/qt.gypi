--- conflicted
+++ resolved
@@ -27,7 +27,7 @@
               [ 'build_macold', {
                 'qt_version%': '5.3.2',
               }, {
-                'qt_version%': '5.6.0',
+                'qt_version%': '5.6.2',
               }]
             ],
           },
@@ -40,21 +40,11 @@
             'Qt5Gui',
             'qtharfbuzzng',
           ],
-<<<<<<< HEAD
-          'conditions': [
-            [ 'build_macold', {
-              'qt_version%': '5.3.2',
-            }, {
-              'qt_version%': '5.6.2',
-            }]
-          ],
-=======
           'qt_version%': '<(qt_version)',
           'linux_path_qt%': '/usr/local/tdesktop/Qt-<(qt_version)',
->>>>>>> 1a67b31e
         },
         'qt_version%': '<(qt_version)',
-        'qt_loc_unix': '/usr/local/tdesktop/Qt-<(qt_version)',
+        'qt_loc_unix': '<(linux_path_qt)',
         'conditions': [
           [ 'build_win', {
             'qt_lib_prefix': '<(ld_lib_prefix)',
@@ -89,10 +79,6 @@
             ],
           }],
           [ 'build_linux', {
-<<<<<<< HEAD
-=======
-            'qt_loc_unix': '<(linux_path_qt)',
->>>>>>> 1a67b31e
             'qt_lib_prefix': 'lib',
             'qt_lib_debug_postfix': '.a',
             'qt_lib_release_postfix': '.a',
